# Varkes
<<<<<<< HEAD
*Varkes* means small boats in contrast to the big ships. We are building a framework/toolkit of components, which then mock the big ships (applications).
=======
*Varkes* means small boats in contrast to the big ships. We are building a framework/toolkit of components, which than mock the big ships (applications).
>>>>>>> 98a643af
## App Connector
App connector has a REST api that is used to get certificate from kyma cluster. You can run it with `npm start` or you can use the *Dockerfile* to create a docker image. Further instructions are in [app-connector/Readme.md](app-connector/Readme.md)

## OpenAPI Mock
Mocks REST calls given an OpenAPI specification. [OpenAPIMock/Readme.md](OpenAPIMock/Readme.md)<|MERGE_RESOLUTION|>--- conflicted
+++ resolved
@@ -1,11 +1,7 @@
-# Varkes
-<<<<<<< HEAD
-*Varkes* means small boats in contrast to the big ships. We are building a framework/toolkit of components, which then mock the big ships (applications).
-=======
-*Varkes* means small boats in contrast to the big ships. We are building a framework/toolkit of components, which than mock the big ships (applications).
->>>>>>> 98a643af
-## App Connector
-App connector has a REST api that is used to get certificate from kyma cluster. You can run it with `npm start` or you can use the *Dockerfile* to create a docker image. Further instructions are in [app-connector/Readme.md](app-connector/Readme.md)
-
-## OpenAPI Mock
-Mocks REST calls given an OpenAPI specification. [OpenAPIMock/Readme.md](OpenAPIMock/Readme.md)+# Varkes
+*Varkes* means small boats in contrast to the big ships. We are building a framework/toolkit of components, which then mock the big ships (applications).
+## App Connector
+App connector has a REST api that is used to get certificate from kyma cluster. You can run it with `npm start` or you can use the *Dockerfile* to create a docker image. Further instructions are in [app-connector/Readme.md](app-connector/Readme.md)
+
+## OpenAPI Mock
+Mocks REST calls given an OpenAPI specification. [OpenAPIMock/Readme.md](OpenAPIMock/Readme.md)