--- conflicted
+++ resolved
@@ -1,5 +1,4 @@
 #!/usr/bin/env bash
-<<<<<<< HEAD
 echo $PULL_NUMBER
 changedDir=$(git diff pr-$PULL_NUMBER master --dirstat | cut -d' ' -f3-)
 echo $changedDir
@@ -14,10 +13,4 @@
 	 cd "$x"
 	 make ci
    fi
-done
-=======
-cd "openapi-mock"
-make ci
-cd "/varkes/odata-mock"
-make ci
->>>>>>> a9141d23
+done