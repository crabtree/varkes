{
  "name": "app-connector",
  "version": "1.0.0",
  "description": "request certificates to connect with kyma",
  "main": "server/server.js",
  "scripts": {
    "prestart": "node prestart.js",
    "start": "node ."
  },
  "author": "",
  "license": "ISC",
  "dependencies": {
    "body-parser": "^1.18.3",
    "express": "^4.16.3",
<<<<<<< HEAD
    "request": "^2.88.0",
    "require": "^2.4.20"
=======
    "request": "^2.88.0"
  },
  "repository": {
    "type": "ssh",
    "url": "git@github.wdf.sap.corp:SAP-CP-Extension-Factory/harmonia.git"
>>>>>>> 5aed3a33
  }
}<|MERGE_RESOLUTION|>--- conflicted
+++ resolved
@@ -12,15 +12,10 @@
   "dependencies": {
     "body-parser": "^1.18.3",
     "express": "^4.16.3",
-<<<<<<< HEAD
-    "request": "^2.88.0",
-    "require": "^2.4.20"
-=======
     "request": "^2.88.0"
   },
   "repository": {
     "type": "ssh",
     "url": "git@github.wdf.sap.corp:SAP-CP-Extension-Factory/harmonia.git"
->>>>>>> 5aed3a33
   }
 }